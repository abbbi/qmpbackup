#!/usr/bin/env python3
"""
Copyright (C) 2022  Michael Ablassmeier

Authors:
 Michael Ablassmeier <abi@grinser.de>

This work is licensed under the terms of the GNU GPL, version 3.  See
the LICENSE file in the top-level directory.
"""
import os
import sys
import logging
from time import sleep
from qemu.qmp import protocol
from libqmpbackup import fs


class QmpCommon:
    """Common functions"""

    def __init__(self, qmp, socket, connection_retry):
        self.qmp = qmp
        self.log = logging.getLogger(__name__)
        self.socket = socket
        self.connection_retry = connection_retry

    async def _connect(self):
        self.log.debug("Connecting QMP socket: [%s]", self.socket)
        max_retry = self.connection_retry
        retry = 0
        for _ in range(0, max_retry):
            try:
                await self.qmp.connect(self.socket)
                break
            except protocol.ConnectError as errmsg:
                if retry <= max_retry:
                    self.log.fatal(
                        "Can't connect QMP socket [%s]: %s, retry: [%s]",
                        self.socket,
                        errmsg,
                        retry,
                    )
                    retry += 1
                    sleep(1)
                    continue

                self.log.fatal(
                    "Unable to connect QMP socket [%s] after [%s] retries: [%s] giving up",
                    self.socket,
                    errmsg,
                    retry,
                )
                sys.exit(1)

    async def _disconnect(self):
        self.log.debug("Disconnect QMP socket: [%s]", self.socket)
        await self.qmp.disconnect()

    async def _execute(self, *args, **kwargs):
        print(args)
        print(kwargs)
        await self._connect()
        try:
            res = await self.qmp.execute(*args, **kwargs)
        except Exception as errmsg:
            raise RuntimeError(f"Error executing qmp command: {errmsg}") from errmsg
        finally:
            await self._disconnect()
        return res

    async def show_vm_state(self):
        """Show and check if virtual machine is in required
        state"""
        status = await self._execute("query-status")
        if status["running"] is False and not status["status"] in (
            "prelaunch",
            "paused",
        ):
            raise RuntimeError(f"VM not ready for backup, state: [{status}]")
        self.log.info("VM is in state: [%s]", status["status"])

    async def show_name(self):
        """Show qemu version"""
        name = await self._execute("query-name")
        if name:
            self.log.info("VM Name: [%s]", name["name"])

    def show_version(self):
        """Show name of VM; if setn"""
        hv_version = self.qmp._greeting._raw["QMP"]  # pylint: disable=W0212
        qemu = hv_version["version"]["qemu"]
        self.log.info(
            "Qemu version: [%s.%s.%s] [%s]",
            qemu["major"],
            qemu["micro"],
            qemu["minor"],
            hv_version["version"]["package"],
        )

    @staticmethod
    def transaction_action(action, **kwargs):
        """Return transaction action object"""
        return {
            "type": action,
            "data": dict((k.replace("_", "-"), v) for k, v in kwargs.items()),
        }

    def transaction_bitmap_clear(self, node, name, **kwargs):
        """Return transaction action object for bitmap clear"""
        return self.transaction_action(
            "block-dirty-bitmap-clear", node=node, name=name, **kwargs
        )

    def transaction_bitmap_add(self, node, name, **kwargs):
        """Return transaction action object for bitmap add"""
        return self.transaction_action(
            "block-dirty-bitmap-add", node=node, name=name, **kwargs
        )

<<<<<<< HEAD
    async def prepare_target_devices(self, devices, target_files, fleece_targets):
=======
    async def prepare_target_devices(self, argv, devices, target_files):
>>>>>>> 8077003a
        """Create the required target devices for blockev-backup
        operation"""
        self.log.info(
            "Attach backup target devices and fleecing images to virtual machine"
        )
        for device in devices:
            target = target_files[device.node]
            targetdev = f"qmpbackup-{device.node}"

            args = {
                "driver": device.format,
                "node-name": targetdev,
                "file": {
                    "driver": "file",
                    "filename": target,
                    "aio": argv.blockdev_aio,
                },
<<<<<<< HEAD
            )
            await self._execute(
                "blockdev-add",
                arguments={
                    "driver": device.format,
                    "node-name": f"{device.node}_fleece",
                    "file": {"driver": "file", "filename": fleece_targets[device.node]},
                },
            )
=======
            }

            if argv.blockdev_disable_cache is True:
                nocache = {"cache": {"direct": False, "no-flush": False}}
                args = args | nocache
                args["file"] = args["file"] | nocache

            await self._execute("blockdev-add", arguments=args)
>>>>>>> 8077003a

    async def remove_target_devices(self, devices):
        """Cleanup named devices after executing blockdev-backup
        operation"""
        self.log.info(
            "Removing backup target devices and fleecing image from virtual machine"
        )
        for device in devices:
            targetdev = f"qmpbackup-{device.node}"

            self.log.info("Detach snapshot device")
            await self._execute(
                "blockdev-del",
                arguments={
                    "node-name": f"{device.node}-snap",
                },
            )
            self.log.info(
                "Reset qdev device entry to original device name [%s:%s]",
                device.nodename,
                device.qdev,
            )
            await self._execute(
                "qom-set",
                arguments={
                    "path": device.qdev,
                    "property": "drive",
                    "value": f"{device.nodename}",
                },
            )
            self.log.info("Detach CBW device")
            await self._execute(
                "blockdev-del",
                arguments={
                    "node-name": f"{device.node}_cbw",
                },
            )
            self.log.info("Detach fleecing device")
            await self._execute(
                "blockdev-del",
                arguments={"node-name": f"{device.node}_fleece"},
            )
            self.log.info("Detach backup target device")
            await self._execute(
                "blockdev-del",
                arguments={
                    "node-name": targetdev,
                },
            )

    async def prepare_transaction(self, argv, devices, fleece_targets, uuid):
        """Prepare transaction steps"""
        sync = "full"
        if argv.level == "inc":
            sync = "incremental"

        bitmap_prefix = "qmpbackup"
        persistent = True
        if argv.level == "copy":
            self.log.info("Copy backup: no persistent bitmap will be created.")
            bitmap_prefix = f"qmpbackup-{argv.level}"
            persistent = False
        if argv.no_persist is True:
            self.log.info("Create non-persistent bitmap.")
            persistent = False

        actions = []
        for device in devices:
            targetdev = f"qmpbackup-{device.node}"
            bitmap = f"{bitmap_prefix}-{device.node}-{uuid}"
            job_id = f"qmpbackup.{device.node}.{os.path.basename(device.filename)}"

            if (
                not device.has_bitmap
                and device.format != "raw"
                and argv.level in ("full", "copy")
                or device.has_bitmap
                and argv.level in ("copy")
            ):
                self.log.info(
                    "Creating new bitmap: [%s] for device [%s]", bitmap, device.node
                )
                bmd = {
                    "node": device.node,
                    "name": bitmap,
                    "persistent": persistent,
                }
                await self._execute("block-dirty-bitmap-add", arguments=bmd)

            if device.has_bitmap and argv.level in ("full") and device.format != "raw":
                self.log.info(
                    "Clearing existing bitmap [%s] for device: [%s:%s]",
                    bitmap,
                    device.node,
                    os.path.basename(device.filename),
                )
                bmd = {
                    "node": device.node,
                    "name": bitmap,
                }
                await self._execute("block-dirty-bitmap-clear", arguments=bmd)

            compress = argv.compress
            if device.format == "raw" and compress:
                compress = False
                self.log.info("Disabling compression for raw device: [%s]", device.node)

            self.log.info("Setup copy-before-write filter for device [%s]", device.node)
            cbw = {
                "driver": "copy-before-write",
                "node-name": f"{device.node}_cbw",
                "file": device.node,
                "target": f"{device.node}_fleece",
                "on-cbw-error": "break-snapshot",
                "cbw-timeout": 45,
            }
            if device.has_bitmap and argv.level in ("inc", "diff"):
                cbw["bitmap"] = {
                    "node": device.node,
                    "name": bitmap,
                }

            print(cbw)

            await self._execute(
                "blockdev-add",
                arguments=cbw,
            )

            self.log.info(
                "Update qdev device entry to CBW filter [%s:%s]",
                device.node,
                device.qdev,
            )
            await self._execute(
                "qom-set",
                arguments={
                    "path": device.qdev,
                    "property": "drive",
                    "value": f"{device.node}_cbw",
                },
            )

            self.log.info("Setup snapshot-access for backup image [%s]", device.node)
            snap = {
                "driver": "snapshot-access",
                "file": f"{device.node}_cbw",
                "node-name": f"{device.node}-snap",
            }
            await self._execute(
                "blockdev-add",
                arguments=snap,
            )

            if argv.level in ("full", "copy") or (
                argv.level == "inc" and device.format == "raw"
            ):
                actions.append(
                    self.transaction_action(
                        "blockdev-backup",
                        device=f"{device.node}-snap",
                        target=targetdev,
                        sync="full",
                        job_id=job_id,
                        speed=argv.speed_limit,
                        compress=compress,
                        auto_dismiss=False,
                    )
                )
            else:
                actions.append(
                    self.transaction_action(
                        "blockdev-backup",
                        bitmap=bitmap,
                        device=f"{device.node}-snap",
                        target=targetdev,
                        sync=sync,
                        job_id=job_id,
                        speed=argv.speed_limit,
                        compress=argv.compress,
                        auto_dismiss=False,
                    )
                )

        self.log.debug("Created transaction: %s", actions)

        return actions

    async def backup(self, argv, devices, fleece_targets, qga, uuid):
        """Start backup transaction, while backup is active,
        watch for block status"""
        finished = 0
        actions = await self.prepare_transaction(argv, devices, fleece_targets, uuid)
        await self._execute("transaction", arguments={"actions": actions})
        if qga is not False:
            fs.thaw(qga)

        while True:
            jobs = await self._execute("query-block-jobs")
            for job in jobs:
                if not job["type"] == "backup":
                    continue
                if not job["device"].startswith("qmpbackup"):
                    continue

                if job["status"] in ("aborting", "undefined"):
                    raise RuntimeError(
                        "Block job failed for device "
                        f"[{job['device']}]: [{job['status']}]"
                    )

                if job["status"] == "concluded" and job["offset"] != job["len"]:
                    raise RuntimeError(
                        "Block job cancelled during IO: "
                        f"[{job['device']}]: [{job['status']}]"
                        f"Offset:Len [{job['offset']}]: [{job['len']}]: [{job['error']}]"
                    )

                if job["status"] == "concluded" and job["offset"] == job["len"]:
                    await self._execute(
                        "block-job-dismiss", arguments={"id": job["device"]}
                    )
                    finished += 1
                    self.log.info("Block job [%s] finished", job["device"])
                    if len(devices) == finished:
                        self.log.info("All backups finished")
                        return

                prog = [
                    round(job["offset"] / job["len"] * 100) if job["offset"] != 0 else 0
                ]
                self.log.info(
                    "[%s] Wrote Offset: %s%% (%s of %s)",
                    job["device"],
                    prog[0],
                    job["offset"],
                    job["len"],
                )
            sleep(argv.refresh_rate)

    async def do_query_block(self):
        """Return list of attached block devices"""
        return await self._execute("query-block")

    async def remove_bitmaps(self, blockdev, prefix="qmpbackup", uuid=""):
        """Remove existing bitmaps for block devices"""
        for dev in blockdev:
            if not dev.has_bitmap:
                self.log.info("No bitmap set for device %s", dev.node)
                continue

            for bitmap in dev.bitmaps:
                bitmap_name = bitmap["name"]
                self.log.debug("Bitmap name: %s", bitmap_name)
                if prefix not in bitmap_name:
                    self.log.debug(
                        "Ignoring bitmap: [%s] not matching prefix [%s]",
                        prefix,
                        bitmap_name,
                    )
                    continue
                if uuid != "" and not bitmap_name.endswith(uuid):
                    self.log.debug(
                        "Ignoring bitmap: [%s] not matching uuid [%s]",
                        bitmap_name,
                        uuid,
                    )
                    continue
                self.log.info(
                    "Removing bitmap: %s on device: %s", bitmap_name, dev.node
                )
                await self._execute(
                    "block-dirty-bitmap-remove",
                    arguments={"node": dev.node, "name": bitmap_name},
                )<|MERGE_RESOLUTION|>--- conflicted
+++ resolved
@@ -118,11 +118,7 @@
             "block-dirty-bitmap-add", node=node, name=name, **kwargs
         )
 
-<<<<<<< HEAD
-    async def prepare_target_devices(self, devices, target_files, fleece_targets):
-=======
-    async def prepare_target_devices(self, argv, devices, target_files):
->>>>>>> 8077003a
+    async def prepare_target_devices(self, argv, devices, target_files, fleece_targets):
         """Create the required target devices for blockev-backup
         operation"""
         self.log.info(
@@ -132,6 +128,11 @@
             target = target_files[device.node]
             targetdev = f"qmpbackup-{device.node}"
 
+            if argv.blockdev_disable_cache is True:
+                nocache = {"cache": {"direct": False, "no-flush": False}}
+                args = args | nocache
+                args["file"] = args["file"] | nocache
+
             args = {
                 "driver": device.format,
                 "node-name": targetdev,
@@ -140,8 +141,7 @@
                     "filename": target,
                     "aio": argv.blockdev_aio,
                 },
-<<<<<<< HEAD
-            )
+            }
             await self._execute(
                 "blockdev-add",
                 arguments={
@@ -150,16 +150,8 @@
                     "file": {"driver": "file", "filename": fleece_targets[device.node]},
                 },
             )
-=======
-            }
-
-            if argv.blockdev_disable_cache is True:
-                nocache = {"cache": {"direct": False, "no-flush": False}}
-                args = args | nocache
-                args["file"] = args["file"] | nocache
 
             await self._execute("blockdev-add", arguments=args)
->>>>>>> 8077003a
 
     async def remove_target_devices(self, devices):
         """Cleanup named devices after executing blockdev-backup
