#!/usr/bin/env python3
"""
qmpbackup: Full an incremental backup using Qemus
dirty bitmap feature

Copyright (C) 2022  Michael Ablassmeier

Authors:
 Michael Ablassmeier <abi@grinser.de>

This work is licensed under the terms of the GNU GPL, version 3.  See
the LICENSE file in the top-level directory.
"""
import os
import sys
import asyncio
import signal
import argparse
from time import sleep
from datetime import datetime
from dataclasses import asdict
from qemu.qmp import protocol, QMPClient, qmp_client
from qemu.qmp.error import QMPError
from qemu.qmp.protocol import QMPError, StateError

from libqmpbackup.qmpcommon import QmpCommon
from libqmpbackup import lib
from libqmpbackup import fs
from libqmpbackup import vm
from libqmpbackup import image
from libqmpbackup import version

SIGNAL_CATCHED = False


async def cancel_jobs(qmp, log):
    """Dismiss or cancel all running block jobs"""
    log.info("Cancelling all block jobs")
    jobs = await qmp.execute("query-block-jobs")
    if len(jobs) == 0:
        log.info("No running jobs found")
    retry = 60
    limit = 0
    while True:
        if limit >= retry:
            log.warning("Unable to stop all jobs within %s seconds.", retry)
            return

        jobs = await qmp.execute("query-block-jobs")
        if len(jobs) == 0:
            log.info("All jobs stopped")
            return

        for job in jobs:
            if job["type"] != "backup" or not job["device"].startswith("qmpbackup"):
                continue
            try:
                if job["status"] == "concluded":
                    await qmp.execute(
                        "block-job-dismiss",
                        arguments={"id": job["device"]},
                    )
                else:
                    await qmp.execute(
                        "block-job-cancel",
                        arguments={
                            "device": job["device"],
                            "force": True,
                        },
                    )
            except qmp_client.ExecuteError as err:
                log.info(err)
        limit += 1
        sleep(1)


async def stop_jobs(log, signal):
    """Cancel all running asyncio tasks so we disconnect"""
    global SIGNAL_CATCHED
    log.error("Caught signal: %s", signal)
    log.error("Stopping all tasks")
    SIGNAL_CATCHED = True

    tasks = asyncio.all_tasks()
    for task in tasks:
        task.cancel()


async def main():
    """qmpbackup"""
    parser = argparse.ArgumentParser(
        description="Backup QEMU virtual machines",
        epilog=(
            "Examples:\n"
            "   # full backup with all attached disks:\n"
            "\t%(prog)s --socket /tmp/sock backup --level full --target /backup/\n"
            "   # incremental backup with all attached disks:\n"
            "\t%(prog)s --socket /tmp/sock backup --level inc --target /backup/\n"
            "   # show attached block devices:\n"
            "\t%(prog)s --socket /tmp/socket info --show blockdev\n"
            "   # full backup but exclude disk:\n"
            "\t%(prog)s --socket /tmp/sock backup --level full --exclude ide0-hd0"
            " --target /backup/\n"
        ),
        formatter_class=argparse.RawTextHelpFormatter,
    )
    parser.add_argument(
        "--socket", dest="socket", help="qmp socket to connect", required=1
    )
    parser.add_argument(
        "--agent-socket",
        dest="agentsocket",
        help="socket to use for communication with qemu agent",
        required=False,
    )
    parser.add_argument(
        "--debug",
        dest="debug",
        help="more verbose output",
        action="store_true",
        required=False,
    )
    parser.add_argument(
        "-L",
        "--logfile",
        dest="logfile",
        help="log output to specified logfile",
        required=False,
    )
    subparsers = parser.add_subparsers(help="sub-command help")
    parser_backup = subparsers.add_parser("backup", help="backup")
    parser_backup.set_defaults(which="backup")
    parser_backup.add_argument(
        "-l",
        "--level",
        choices=["copy", "full", "inc", "auto"],
        type=str,
        help="backup level",
        required=True,
    )
    parser_backup.add_argument(
        "-e",
        "--exclude",
        type=str,
        default=None,
        help="exclude block device from backup",
        required=False,
    )
    parser_backup.add_argument(
        "-i",
        "--include",
        type=str,
        default=None,
        help="backup only specified block device",
        required=False,
    )
    parser_backup.add_argument(
        "--monthly",
        action="store_true",
        help=(
            "Create monthly backup directories (in format YYYY-MM). "
            "If combined with backup level 'auto' this will "
            "create monthly backup chains."
        ),
        required=False,
    )
    parser_backup.add_argument(
        "--no-subdir",
        action="store_true",
        help="Use flat directory structure for storing the backup files",
        required=False,
    )
    parser_backup.add_argument(
        "--no-timestamp",
        action="store_true",
        help="Dont use timestamp for backup files",
        required=False,
    )
    parser_backup.add_argument(
        "--no-symlink",
        action="store_true",
        help="Dont create symlinks to full backups",
        required=False,
        default=False,
    )
    parser_backup.add_argument(
        "--quiesce",
        action="store_true",
        help="Use Qemu Agent to quiesce filesystem",
        required=False,
    )
    parser_backup.add_argument(
        "-t", "--target", type=str, help="backup target directory", required=True
    )
    parser_backup.add_argument(
        "--override-targetdir",
        type=str,
        help="Override backup target dir",
        required=False,
        default="",
    )
    parser_backup.add_argument(
        "--speed-limit",
        type=int,
        default=0,
        help="speed limit in bytes / second",
        required=False,
    )
    parser_backup.add_argument(
        "--compress",
        action="store_true",
        default=False,
        help="Attempt to compress data if target image format supports it",
        required=False,
    )
    parser_backup.add_argument(
        "--include-raw",
        action="store_true",
        default=False,
        help="Include raw images in backup.",
        required=False,
    )
    parser_backup.add_argument(
        "--uuid",
        help="use specified uuid for bitmap",
        type=str,
        required=False,
        default="",
    )
    parser_backup.add_argument(
        "--refresh-rate",
        help="How often to check for block jobs (seconds)",
        type=int,
        required=False,
        default=1,
    )
    parser_backup.add_argument(
        "--connection-retry",
        help="How often to attempt retry connecting qmp socket",
        type=int,
        required=False,
        default=60,
    )
    parser_backup.add_argument(
        "--no-persist",
        help="Create non-persistent bitmap",
        default=False,
        required=False,
        action="store_true",
    )
    parser_backup.add_argument(
        "--remove-delay",
        help="Delay removal of attached disks (seconds)",
        default=0,
        type=int,
    )
    parser_backup.add_argument(
        "--blockdev-disable-cache",
        help="Disable caching during backup operation",
        required=False,
        action="store_true",
    )
    parser_backup.add_argument(
        "--blockdev-aio",
        help="Aio option to use during backup, default: %(default)s",
        choices=["threads", "io_uring"],
        required=False,
        default="threads",
    )
    parser_cleanup = subparsers.add_parser("cleanup", help="cleanup functions")
    parser_cleanup.set_defaults(which="cleanup")
    parser_cleanup.add_argument(
        "--remove-bitmap",
        action="store_true",
        help="remove all existent bitmaps for all devices",
        required=True,
    )
    parser_cleanup.add_argument(
        "--connection-retry",
        help="How often to attempt retry connecting qmp socket",
        type=int,
        required=False,
        default=60,
    )
    parser_cleanup.add_argument(
        "--uuid",
        help="remove bitmaps matching uuid",
        type=str,
        required=False,
        default="",
    )
    parser_info = subparsers.add_parser("info", help="print info about VM")
    parser_info.set_defaults(which="info")
    parser_info.add_argument(
        "--show",
        choices=["blockdev", "bitmaps"],
        type=str,
        help="show block device information",
        required=True,
    )
    parser_info.add_argument(
        "--connection-retry",
        help="How often to attempt retry connecting qmp socket",
        type=int,
        required=False,
        default=60,
    )
    argv = parser.parse_args()
    try:
        action = argv.which
    except AttributeError:
        parser.print_help()
        sys.exit(1)

    log = lib.setup_log(argv.debug, argv.logfile)
    log.info("Version: %s Arguments: %s", version.VERSION, " ".join(sys.argv))

    if action == "backup" and argv.exclude and argv.include:
        log.error("Specify either included or excluded devices")
        sys.exit(1)

    new_monthly = False
    qmp = QMPClient()
    qemu_client = QmpCommon(qmp, argv.socket, argv.connection_retry)

    try:
        await qemu_client.show_vm_state()
    except (RuntimeError, StateError) as errmsg:
        log.fatal(errmsg)
        sys.exit(1)

    qemu_client.show_version()
    await qemu_client.show_name()

    excluded_disks = None
    included_disks = None
    uuid = None
    if action == "backup":
        if argv.monthly:
            monthdir = datetime.today().strftime("%Y-%m")
            backupdir = os.path.join(argv.target, monthdir)
            if not os.path.exists(backupdir):
                log.info("New monthly directory will be created: %s", backupdir)
                new_monthly = True
            argv.target = backupdir

        try:
            os.makedirs(argv.target, exist_ok=True)
        except OSError as errmsg:
            log.error("Unable to create target dir: %s", errmsg)
            sys.exit(1)

        log.info("Backup target directory: %s", argv.target)
        if argv.level == "auto":
            if new_monthly is True or not os.path.exists(
                os.path.join(argv.target, "uuid")
            ):
                argv.level = "full"
            else:
                argv.level = "inc"
            log.info("Auto backup mode set to: %s", argv.level)

        if argv.exclude is not None:
            excluded_disks = argv.exclude.split(",")
            log.debug("Excluded disks: %s", excluded_disks)
        if argv.include is not None:
            included_disks = argv.include.split(",")
            log.debug("Saving only specified disks: %s", included_disks)
        if argv.compress:
            log.info("Enabling compress option for backup operation.")
        if argv.include_raw:
            log.info("Including raw devices in backup operation.")
        if argv.level == "full":
            if os.path.exists(os.path.join(argv.target, "uuid")):
                try:
                    uuid = lib.get_uuid(argv.target)
                except RuntimeError as errmsg:
                    log.error("Unable to get backup uuid: [%s]", errmsg)
                    sys.exit(1)
            else:
                try:
                    uuid = lib.save_uuid(argv.target, argv.uuid)
                except RuntimeError as errmsg:
                    log.error("Unable to store backup uuid: [%s]", errmsg)
                    sys.exit(1)
        if argv.level == "inc":
            try:
                uuid = lib.get_uuid(argv.target)
            except RuntimeError as errmsg:
                log.error("Unable to get UUID for incremental backup: [%s]", errmsg)
                sys.exit(1)

    if action == "info":
        argv.include_raw = True
    if action == "cleanup":
        argv.include_raw = False

    blockdev = vm.get_block_devices(
        await qemu_client.do_query_block(), argv, excluded_disks, included_disks, uuid
    )

    loop = asyncio.get_event_loop()
    for signame in ("SIGINT", "SIGTERM"):
        loop.add_signal_handler(
            getattr(signal, signame),
            lambda signame=signame: asyncio.create_task(stop_jobs(log, signame)),
        )

    if blockdev is None:
        log.error("VM does not have any devices suitable for backup")
        sys.exit(1)

    if action == "info":
        if argv.show == "blockdev":
            log.info("Attached block devices:")
            for dev in blockdev:
                log.info("%s", lib.json_pp(asdict(dev)))
        if argv.show == "bitmaps":
            for dev in blockdev:
                if not dev.bitmaps:
                    log.info(
                        'No bitmaps found for device: "%s:%s"', dev.node, dev.filename
                    )
                    continue
                log.info("%s:", dev.node)
                log.info("%s", lib.json_pp(dev.bitmaps))

    if action == "cleanup":
        if argv.uuid != "":
            log.info("Removing bitmaps matching uuid [%s]", argv.uuid)
            await qemu_client.remove_bitmaps(blockdev, uuid=argv.uuid)
        else:
            log.info("Removing all existent bitmaps.")
            await qemu_client.remove_bitmaps(blockdev)

    if action == "backup":
        if argv.quiesce and not argv.agentsocket:
            log.warning(
                "Quisce option set but agent socket is missing, please set via --agent-socket"
            )

        backupdir = argv.target
        for device in blockdev:
            tdir = backupdir
            if not argv.no_subdir:
                tdir = os.path.join(backupdir, device.node)
            if (
                device.has_bitmap is False
                and argv.level == "inc"
                and device.format != "raw"
            ):
                log.error(
                    "[%s:%s] Incremental backup requested but no active bitmap has been found.",
                    device.node,
                    device.filename,
                )
                sys.exit(1)
            if argv.level == "inc":
                if not lib.has_full(tdir, device.filename):
                    log.error(
                        "No full backup found for device [%s:%s] in [%s]: Execute full backup first.",
                        device.node,
                        os.path.basename(device.filename),
                        tdir,
                    )
                    sys.exit(1)
                if (
                    not lib.check_bitmap_uuid(device.bitmaps, uuid)
                    and device.format != "raw"
                ):
                    log.error("Unable to find any bitmap with uuid: [%s]", uuid)
                    sys.exit(1)
                if (
                    not lib.check_bitmap_state(device.node, device.bitmaps)
                    and device.format != "raw"
                ):
                    log.error(
                        "Bitmap for device [%s:%s] is not in state ready for backup.",
                        device.node,
                        os.path.basename(device.filename),
                    )
                    sys.exit(1)
                if not lib.has_full(tdir, device.filename):
                    log.error(
                        "No full backup found for device [%s:%s] in [%s]: Execute full backup first.",
                        device.node,
                        os.path.basename(device.filename),
                        tdir,
                    )
                    sys.exit(1)
                if lib.has_partial(tdir):
                    log.error(
                        "Partial backup found in [%s], possible broken backup chain. Execute new full backup",
                        tdir,
                    )
                    sys.exit(1)

        try:
            image.save_info(backupdir, blockdev)
            target_files, fleece_targets = image.create(argv, backupdir, blockdev)
        except RuntimeError as errmsg:
            log.fatal(errmsg)
            sys.exit(1)

        qga = False
        if argv.agentsocket and argv.quiesce:
            qga = lib.connect_qaagent(argv.agentsocket)
            if qga:
                fs.quiesce(qga)

        try:
<<<<<<< HEAD
            await qemu_client.prepare_target_devices(
                blockdev, target_files, fleece_targets
            )
            await qemu_client.backup(argv, blockdev, fleece_targets, qga, uuid)
=======
            await qemu_client.prepare_target_devices(argv, blockdev, target_files)
            await qemu_client.backup(argv, blockdev, qga, uuid)
>>>>>>> 8077003a
        except (QMPError, RuntimeError, asyncio.exceptions.CancelledError) as errmsg:
            stopqmp = QMPClient()
            await stopqmp.connect(argv.socket)
            await cancel_jobs(stopqmp, log)
            await stopqmp.disconnect()
            log.fatal("Error executing backup: %s", errmsg)
        finally:
            if int(argv.remove_delay) > 0:
                log.info("Delay removal of devices by [%s] seconds", argv.remove_delay)
                sleep(int(argv.remove_delay))
            try:
                await qemu_client.remove_target_devices(blockdev)
            except QMPError as errmsg:
                log.warning("Unable to cleanup: %s", errmsg)
            if qga is not False:
                fs.thaw(qga)

        if argv.level == "copy":
            blockdev = vm.get_block_devices(
                await qemu_client.do_query_block(),
                argv,
                excluded_disks,
                included_disks,
                uuid,
            )
            log.info("Removing non-persistent bitmaps used for copy backup.")
            await qemu_client.remove_bitmaps(blockdev, prefix="qmpbackup-copy")

        if SIGNAL_CATCHED is True:
            log.error("Backup aborted by signal.")
            sys.exit(1)

        log.info("Renaming partial files")
        for _, saveset in target_files.items():
            new_filename = saveset.replace(".partial", "")
            try:
                os.rename(saveset, new_filename)
            except OSError as errmsg:
                log.error("Unable to rename files: %s", errmsg)
                sys.exit(1)

            if argv.no_symlink is True:
                continue

            if argv.level in ("copy", "full") and argv.no_timestamp:
                short = os.path.basename(new_filename)
                tgtdir = os.path.dirname(new_filename)
                os.symlink(new_filename, f"{tgtdir}/{argv.level.upper()}-{short}")


if __name__ == "__main__":
    asyncio.run(main())<|MERGE_RESOLUTION|>--- conflicted
+++ resolved
@@ -509,15 +509,10 @@
                 fs.quiesce(qga)
 
         try:
-<<<<<<< HEAD
             await qemu_client.prepare_target_devices(
-                blockdev, target_files, fleece_targets
+                argv, blockdev, target_files, fleece_targets
             )
             await qemu_client.backup(argv, blockdev, fleece_targets, qga, uuid)
-=======
-            await qemu_client.prepare_target_devices(argv, blockdev, target_files)
-            await qemu_client.backup(argv, blockdev, qga, uuid)
->>>>>>> 8077003a
         except (QMPError, RuntimeError, asyncio.exceptions.CancelledError) as errmsg:
             stopqmp = QMPClient()
             await stopqmp.connect(argv.socket)
